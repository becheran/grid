--- conflicted
+++ resolved
@@ -1530,7 +1530,6 @@
 
 impl<T: Eq> Eq for Grid<T> {}
 
-<<<<<<< HEAD
 impl<T> From<Vec<Vec<T>>> for Grid<T> {
     #[allow(clippy::redundant_closure_for_method_calls)]
     fn from(vec: Vec<Vec<T>>) -> Self {
@@ -1584,9 +1583,7 @@
     }
 }
 
-=======
 #[derive(Clone)]
->>>>>>> 27c078c2
 pub struct GridRowIter<'a, T> {
     grid: &'a Grid<T>,
     row_index: usize,
